--- conflicted
+++ resolved
@@ -71,12 +71,8 @@
 {
 public:
     MessagePackHttpServerTP() { AddHandler( &MessagePackRpcHandler, "", "application/messagepack-rpc" ); }
-<<<<<<< HEAD
-	MessagePackHttpServerTP(const unsigned numThreads) : ServerTP(numThreads) {};
-=======
     MessagePackHttpServerTP(const unsigned numThreads) : ServerTP(numThreads) { AddHandler( &MessagePackRpcHandler, "", "application/messagepack-rpc" ); }
 
->>>>>>> 132640ad
 protected:
     virtual Connection* CreateConnection(SOCKET fd) { return new HttpConnection(fd, GetMethodManager(), GetRpcHandlerList()); }
 };
@@ -86,13 +82,9 @@
 class ANYRPC_API MessagePackTcpServerTP : public ServerTP
 {
 public:
-<<<<<<< HEAD
-	MessagePackTcpServerTP(const unsigned numThreads) : ServerTP(numThreads) {};
-=======
     MessagePackTcpServerTP() : ServerTP() {};
     MessagePackTcpServerTP(const unsigned numThreads) : ServerTP(numThreads) {};
 
->>>>>>> 132640ad
 protected:
     virtual Connection* CreateConnection(SOCKET fd) { return new TcpConnection(fd, GetMethodManager(), &MessagePackRpcHandler); }
 };
