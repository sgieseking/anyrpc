// Copyright (C) 2015 SRG Technology, LLC
//
// Permission is hereby granted, free of charge, to any person obtaining a copy
// of this software and associated documentation files (the "Software"), to deal
// in the Software without restriction, including without limitation the rights
// to use, copy, modify, merge, publish, distribute, sublicense, and/or sell
// copies of the Software, and to permit persons to whom the Software is
// furnished to do so, subject to the following conditions:
//
// The above copyright notice and this permission notice shall be included in
// all copies or substantial portions of the Software.
//
// THE SOFTWARE IS PROVIDED "AS IS", WITHOUT WARRANTY OF ANY KIND, EXPRESS OR
// IMPLIED, INCLUDING BUT NOT LIMITED TO THE WARRANTIES OF MERCHANTABILITY,
// FITNESS FOR A PARTICULAR PURPOSE AND NONINFRINGEMENT. IN NO EVENT SHALL THE
// AUTHORS OR COPYRIGHT HOLDERS BE LIABLE FOR ANY CLAIM, DAMAGES OR OTHER
// LIABILITY, WHETHER IN AN ACTION OF CONTRACT, TORT OR OTHERWISE, ARISING FROM,
// OUT OF OR IN CONNECTION WITH THE SOFTWARE OR THE USE OR OTHER DEALINGS IN
// THE SOFTWARE.

#ifndef ANYRPC_XMLSERVER_H_
#define ANYRPC_XMLSERVER_H_

namespace anyrpc
{

bool XmlRpcHandler(MethodManager* manager, char* request, std::size_t length, Stream &response);

////////////////////////////////////////////////////////////////////////////////

class ANYRPC_API XmlHttpServer : public ServerST
{
public:
    XmlHttpServer() { AddHandler( &XmlRpcHandler, "", "text/xml" ); }

protected:
    virtual Connection* CreateConnection(SOCKET fd) { return new HttpConnection(fd, GetMethodManager(), GetRpcHandlerList()); }
};

////////////////////////////////////////////////////////////////////////////////

class ANYRPC_API XmlTcpServer : public ServerST
{
protected:
    virtual Connection* CreateConnection(SOCKET fd) { return new TcpConnection(fd, GetMethodManager(), &XmlRpcHandler); }
};

////////////////////////////////////////////////////////////////////////////////

#if defined(ANYRPC_THREADING)
class ANYRPC_API XmlHttpServerMT : public ServerMT
{
public:
    XmlHttpServerMT() { AddHandler( &XmlRpcHandler, "", "text/xml" ); }

protected:
    virtual Connection* CreateConnection(SOCKET fd) { return new HttpConnection(fd, GetMethodManager(), GetRpcHandlerList()); }
};

////////////////////////////////////////////////////////////////////////////////

class ANYRPC_API XmlTcpServerMT : public ServerMT
{
protected:
    virtual Connection* CreateConnection(SOCKET fd) { return new TcpConnection(fd, GetMethodManager(), &XmlRpcHandler); }
};

////////////////////////////////////////////////////////////////////////////////

class ANYRPC_API XmlHttpServerTP : public ServerTP
{
public:
    XmlHttpServerTP() { AddHandler( &XmlRpcHandler, "", "text/xml" ); }
<<<<<<< HEAD
	XmlHttpServerTP(const unsigned numThreads) : ServerTP(numThreads) {};
=======
    XmlHttpServerTP(const unsigned numThreads) : ServerTP(numThreads) { AddHandler( &XmlRpcHandler, "", "text/xml" ); }

>>>>>>> 132640ad
protected:
    virtual Connection* CreateConnection(SOCKET fd) { return new HttpConnection(fd, GetMethodManager(), GetRpcHandlerList()); }
};

////////////////////////////////////////////////////////////////////////////////

class ANYRPC_API XmlTcpServerTP : public ServerTP
{
public:
<<<<<<< HEAD
	XmlTcpServerTP(const unsigned numThreads) : ServerTP(numThreads) {};
=======
    XmlTcpServerTP() : ServerTP() {};
    XmlTcpServerTP(const unsigned numThreads) : ServerTP(numThreads) {};

>>>>>>> 132640ad
protected:
    virtual Connection* CreateConnection(SOCKET fd) { return new TcpConnection(fd, GetMethodManager(), &XmlRpcHandler); }
};
#endif

} // namespace anyrpc

#endif // ANYRPC_XMLSERVER_H_<|MERGE_RESOLUTION|>--- conflicted
+++ resolved
@@ -71,12 +71,8 @@
 {
 public:
     XmlHttpServerTP() { AddHandler( &XmlRpcHandler, "", "text/xml" ); }
-<<<<<<< HEAD
-	XmlHttpServerTP(const unsigned numThreads) : ServerTP(numThreads) {};
-=======
     XmlHttpServerTP(const unsigned numThreads) : ServerTP(numThreads) { AddHandler( &XmlRpcHandler, "", "text/xml" ); }
 
->>>>>>> 132640ad
 protected:
     virtual Connection* CreateConnection(SOCKET fd) { return new HttpConnection(fd, GetMethodManager(), GetRpcHandlerList()); }
 };
@@ -86,13 +82,9 @@
 class ANYRPC_API XmlTcpServerTP : public ServerTP
 {
 public:
-<<<<<<< HEAD
-	XmlTcpServerTP(const unsigned numThreads) : ServerTP(numThreads) {};
-=======
     XmlTcpServerTP() : ServerTP() {};
     XmlTcpServerTP(const unsigned numThreads) : ServerTP(numThreads) {};
 
->>>>>>> 132640ad
 protected:
     virtual Connection* CreateConnection(SOCKET fd) { return new TcpConnection(fd, GetMethodManager(), &XmlRpcHandler); }
 };
